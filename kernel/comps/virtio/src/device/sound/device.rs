<<<<<<< HEAD
use alloc::{boxed::Box, collections::btree_map::BTreeMap, sync::Arc, vec, vec::Vec};
use core::{array, hint::spin_loop};

use config::{SoundFeatures, VirtioSoundConfig};
use log::{debug, error, info, warn};
use ostd::{
    early_println,
    mm::{DmaDirection, DmaStream, DmaStreamSlice, FrameAllocOptions, VmIo},
    sync::{Mutex, SpinLock},
    Pod,
};

use super::{config, *};
=======
use alloc::collections::btree_map::BTreeMap;
use alloc::{vec::Vec,vec};
use alloc::{boxed::Box, sync::Arc};
use core::hint::spin_loop;
use core::ops::RangeInclusive;

use config::{SoundFeatures, VirtioSoundConfig};
use log::{debug, error, info, warn};
use ostd::mm::VmIo;
use ostd::Pod;
use ostd::{early_println, sync::SpinLock};
use crate::queue::QueueError;
>>>>>>> 12bbc6ac
use crate::{
    device::VirtioDeviceError,
    queue::VirtQueue,
    transport::{ConfigManager, VirtioTransport},
};
// use ostd::{mm::VmReader,
//     sync::{LocalIrqDisabled, RwLock},
//     trap::TrapFrame,
// };

pub struct SoundDevice {
    config_manager: ConfigManager<VirtioSoundConfig>,
    transport: SpinLock<Box<dyn VirtioTransport>>,

    /// 0: The control queue is used for sending control messages from the driver to the device.
    /// 1: The event queue is used for sending notifications from the device to the driver.
    /// 2: The tx queue is used to send PCM frames for output streams.
    /// 3: The rx queue is used to receive PCM frames from input streams.
    control_queue: SpinLock<VirtQueue>,
    event_queue: SpinLock<VirtQueue>,
    tx_queue: SpinLock<VirtQueue>,
    rx_queue: SpinLock<VirtQueue>,

    send_buffer: DmaStream,
    receive_buffer: DmaStream,

    pcm_infos: Option<Vec<VirtioSndPcmInfo>>,
    // jack_infos: Option<Vec<VirtIOSndJackInfo>>,
    chmap_infos: Option<Vec<VirtioSndChmapInfo>>,

    pcm_parameters: Vec<PcmParameters>, // 是否需要考虑锁的问题？

    set_up: bool,

    token_rsp: BTreeMap<u16, Box<VirtioSndPcmStatus>>,

    pcm_states: Vec<PCMState>,

    token_buf: BTreeMap<u16, Vec<u8>>,
}

impl SoundDevice {
    const QUEUE_SIZE: u16 = 2;
    pub fn negotiate_features(features: u64) -> u64 {
        let features = SoundFeatures::from_bits_truncate(features);
        // TODO: Implement negotiate!
        features.bits()
    }

    pub fn init(mut transport: Box<dyn VirtioTransport>) -> Result<(), VirtioDeviceError> {
        // let offered_features = transport.read_device_features();
        // let negotiated_features = Self::negotiate_features(offered_features);
        // transport.ack_features(negotiated_features);

        // if add ctls_negotiated, the number of control would be 0?
        // negotiate part is done in virtio_component_init() in src/lib.rs together
        // let ctls_negotiated = (negotiated_features & SoundFeatures::VIRTIO_SND_F_CTLS.bits()) != 0;

        let config_manager = VirtioSoundConfig::new_manager(transport.as_ref());
        debug!("virtio_sound_config={:?}", config_manager.read_config());
        let sound_config = config_manager.read_config();

        debug!("virtio_sound_config = {:?}", sound_config);
        early_println!(
            "Load virtio-sound successfully. Config = {:?}",
            sound_config
        );

        const CONTROLQ_INDEX: u16 = 0;
        const EVENTQ_INDEX: u16 = 1;
        const TXQ_INDEX: u16 = 2;
        const RXQ_INDEX: u16 = 3;
        let control_queue = SpinLock::new(VirtQueue::new(
            CONTROLQ_INDEX,
            Self::QUEUE_SIZE,
            transport.as_mut(),
        )?);
        let event_queue = SpinLock::new(VirtQueue::new(
            EVENTQ_INDEX,
            Self::QUEUE_SIZE,
            transport.as_mut(),
        )?);
        let tx_queue = SpinLock::new(VirtQueue::new(
            TXQ_INDEX,
            Self::QUEUE_SIZE,
            transport.as_mut(),
        )?);
        let rx_queue = SpinLock::new(VirtQueue::new(
            RXQ_INDEX,
            Self::QUEUE_SIZE,
            transport.as_mut(),
        )?);

        let send_buffer = {
            let segment = FrameAllocOptions::new().alloc_segment(1).unwrap();
            DmaStream::map(segment.into(), DmaDirection::ToDevice, false).unwrap()
        };

        let receive_buffer = {
            let segment = FrameAllocOptions::new().alloc_segment(1).unwrap();
            DmaStream::map(segment.into(), DmaDirection::FromDevice, false).unwrap()
        };
        early_println!("The length of receive_buffer is {:?}",receive_buffer.nbytes());

        let mut pcm_parameters = vec![];
        for _ in 0..sound_config.streams {
            pcm_parameters.push(PcmParameters::default());
        }

        let device = Arc::new(Mutex::new(SoundDevice {
            config_manager,
            transport: SpinLock::new(transport),
            control_queue,
            event_queue,
            tx_queue,
            rx_queue,
            pcm_infos: None,
            chmap_infos: None,
            send_buffer,
            receive_buffer,
            pcm_parameters,
            set_up: false,
            token_rsp: BTreeMap::new(),
            pcm_states: vec![],
            token_buf: BTreeMap::new(),
        }));

        test_device(device);

        // // Register irq callbacks
        // let mut transport = device.transport.disable_irq().lock();
        // // TODO: callbacks for microphone input

        // transport.finish_init();

        // drop(transport);

        Ok(())
    }

    fn request<Req: Pod>(&mut self, req: Req) -> Result<VirtioSndHdr, VirtioDeviceError> {
        // 参数req表示一个request结构体，存放request信息，如VirtIOSndQueryInfo
        // 这里的Pod trait可以保证可转换为一连串bytes，然后就可以用len的到长度了
        let req_slice = {
            let req_slice = DmaStreamSlice::new(&self.send_buffer, 0, req.as_bytes().len());
            req_slice.write_val(0, &req).unwrap();
            req_slice.sync().unwrap();
            req_slice
        }; // 将req写入snd_req这个DmaStream

        let resp_slice = {
            let resp_slice = DmaStreamSlice::new(&self.receive_buffer, 0, 9 * SND_HDR_SIZE);
            resp_slice
        }; // 希望写入snd_resp这个DmaStream的前面 （目前只预留 返回一个最基础的OK或者ERR 的长度）

        let mut queue = self.control_queue.disable_irq().lock();
        let token = queue
            .add_dma_buf(&[&req_slice], &mut [&resp_slice])
            .expect("add queue failed");

        if queue.should_notify() {
            queue.notify();
        }
        while !queue.can_pop() {
            spin_loop();
        }
        queue.pop_used_with_token(token).expect("pop used failed");

        resp_slice.sync().unwrap();
        let resp: VirtioSndHdr = resp_slice.read_val(0).unwrap();
        Ok(resp) //没有考虑报错
    }

    fn set_up(&mut self) -> Result<(), VirtioDeviceError> {
        // init pcm info
        let pcm_infos = self.pcm_info(0, self.config_manager.read_config().streams)?;
        for pcm_info in &pcm_infos {
            early_println!("[sound device] pcm_info: {:?}", pcm_info)
        }
        self.pcm_infos = Some(pcm_infos);

        // init chmap info
        if let Ok(chmap_infos) = self.chmap_info(0, self.config_manager.read_config().chmaps) {
            for chmap_info in &chmap_infos {
                info!("[sound device] chmap_info: {}", chmap_info);
            }
            self.chmap_infos = Some(chmap_infos);
        } else {
            self.chmap_infos = Some(vec![]);
            warn!("[sound device] Error getting chmap infos");
        }

        // set pcm state to default
        for _ in 0..self.config_manager.read_config().streams {
            self.pcm_states.push(PCMState::default());
        }
        Ok(())
    }

    fn pcm_info(
        &mut self,
        stream_start_id: u32,
        stream_count: u32, // The number of streams that need to be queried
    ) -> Result<Vec<VirtioSndPcmInfo>, VirtioDeviceError> {
        // Check if stream_dart_id+stream_comnt exceeds the number of streams supported by the device. If exceeded, return an error.
        if stream_start_id + stream_count > self.config_manager.read_config().streams {
            error!("stream_start_id + stream_count > streams! There are not enough streams to be queried!");
            return Err(VirtioDeviceError::IoError);
        }

        // Construct a request header
        let request_hdr = VirtioSndHdr::from(ItemInformationRequestType::RPcmInfo);
        let hdr = self.request(VirtioSndQueryInfo {
            hdr: request_hdr,
            start_id: stream_start_id,
            count: stream_count,
            size: size_of::<VirtioSndPcmInfo>() as u32,
        })?; // call self.request to send the request and get the response
        early_println!("A");
        if hdr != RequestStatusCode::Ok.into() {
            // if failed(not OK) then Error
            early_println!("{:?}",hdr);
            return Err(VirtioDeviceError::IoError);
        }
        // read struct VirtIOSndPcmInfo
        let mut pcm_infos = vec![];

        for i in 0..stream_count as usize {
            const HDR_SIZE: usize = size_of::<VirtioSndHdr>();
            const PCM_INFO_SIZE: usize = size_of::<VirtioSndPcmInfo>();
            let start_byte_idx = HDR_SIZE + i * PCM_INFO_SIZE; //
            let end_byte_idx = HDR_SIZE + (i + 1) * PCM_INFO_SIZE;
            if end_byte_idx > self.receive_buffer.nbytes() {
                return Err(VirtioDeviceError::BufferOverflow);
            }
            let reader = self.receive_buffer.reader().unwrap();
            let mut reader = reader.skip(start_byte_idx).limit(PCM_INFO_SIZE);
            let mut buffer = [0u8; size_of::<VirtioSndPcmInfo>()];
            reader.read(&mut buffer.as_mut_slice().into()); // 读取数据到缓冲区
            let pcm_info = VirtioSndPcmInfo::from_bytes(&buffer); // 解析数据
            pcm_infos.push(pcm_info);
        }
        /*
        -------------------------------------------------------
                 offset             |         content
        -------------------------------------------------------
                   0                |          Header
        -------------------------------------------------------
                 HDR_SIZE           |     The first PCM info
        -------------------------------------------------------
          HDR_SIZE + PCM_INFO_SIZE  |     The second PCM info
        -------------------------------------------------------
         */
        Ok(pcm_infos)
    }

    /// Query information about the available chmaps.
    fn chmap_info(
        &mut self,
        chmaps_start_id: u32,
        chmaps_count: u32,
    ) -> Result<Vec<VirtioSndChmapInfo>, VirtioDeviceError> {
        //
        if chmaps_start_id + chmaps_count > self.config_manager.read_config().streams {
            error!("chmaps_start_id + chmaps_count > self.chmaps");
            return Err(VirtioDeviceError::IoError);
        }

        // Construct a request header
        let hdr = self.request(VirtioSndQueryInfo {
            hdr: ItemInformationRequestType::RChmapInfo.into(),
            start_id: chmaps_start_id,
            count: chmaps_count,
            size: size_of::<VirtioSndQueryInfo>() as u32,
        })?;
        if hdr != RequestStatusCode::Ok.into() {
            return Err(VirtioDeviceError::IoError);
        }
        let mut chmap_infos = vec![];
        for i in 0..chmaps_count as usize {
            const OFFSET: usize = size_of::<VirtioSndHdr>();
            const CHAMP_INFO_SIZE: usize = size_of::<VirtioSndQueryInfo>();
            let start_byte = OFFSET + i * CHAMP_INFO_SIZE;
            let end_byte = OFFSET + (i + 1) * CHAMP_INFO_SIZE;
            if end_byte > self.receive_buffer.nbytes() {
                return Err(VirtioDeviceError::BufferOverflow);
            }
            let reader = self.receive_buffer.reader().unwrap();
            let mut reader = reader.skip(start_byte).limit(CHAMP_INFO_SIZE);
            // let chmap_info =
            //     VirtioSndChmapInfo::read_from_bytes(&self.queue_buf_recv[start_byte..end_byte])
            //         .unwrap();
            let mut buffer = [0u8; size_of::<VirtioSndPcmInfo>()];
            reader.read(&mut buffer.as_mut_slice().into()); // 读取数据到缓冲区
            let chmap_info = VirtioSndChmapInfo::from_bytes(&buffer); // 解析数据
            chmap_infos.push(chmap_info);
        }
        Ok(chmap_infos)
    }

    pub fn pcm_set_params(
        &mut self,
        stream_id: u32,
        buffer_bytes: u32,
        period_bytes: u32,
        features: PcmFeatures,
        channels: u8,
        format: PcmFormat,
        rate: PcmRate,
    ) -> Result<(), VirtioDeviceError> {
        if !self.set_up {
            self.set_up()?;
            self.set_up = true;
        }
        if period_bytes == 0 || period_bytes > buffer_bytes || buffer_bytes % period_bytes != 0 {
            return Err(VirtioDeviceError::InvalidParam);
        }
        let request_hdr = VirtioSndHdr::from(CommandCode::RPcmSetParams);
        let rsp = self.request(VirtioSndPcmSetParams {
            hdr: VirtioSndPcmHdr {
                hdr: request_hdr,
                stream_id,
            },
            buffer_bytes,
            period_bytes,
            features: features.bits(),
            channels,
            format: format.into(),
            rate: rate.into(),
            padding: 0,
        })?;
        // rsp is just a header, so it can be compared with VirtIOSndHdr
        if rsp == VirtioSndHdr::from(RequestStatusCode::Ok) {
            self.pcm_parameters[stream_id as usize] = PcmParameters {
                setup: true,
                buffer_bytes,
                period_bytes,
                features,
                channels,
                format,
                rate,
            };
            Ok(())
        } else {
            Err(VirtioDeviceError::IoError)
        }
    }

    /// Prepare a stream with specified stream ID.
    pub fn pcm_prepare(&mut self, stream_id: u32) -> Result<(), VirtioDeviceError> {
        if !self.set_up {
            self.set_up()?;
            self.set_up = true;
        }
        let request_hdr = VirtioSndHdr::from(CommandCode::RPcmPrepare);
        let rsp = self.request(VirtioSndPcmHdr {
            hdr: request_hdr,
            stream_id,
        })?;
        // rsp is just a header, so it can be compared with VirtIOSndHdr
        if rsp == VirtioSndHdr::from(RequestStatusCode::Ok) {
            Ok(())
        } else {
            Err(VirtioDeviceError::IoError)
        }
    }

    /// Release a stream with specified stream ID.
    pub fn pcm_release(&mut self, stream_id: u32) -> Result<(), VirtioDeviceError> {
        if !self.set_up {
            self.set_up()?;
            self.set_up = true;
        }
        let request_hdr = VirtioSndHdr::from(CommandCode::RPcmRelease);
        let rsp = self.request(VirtioSndPcmHdr {
            hdr: request_hdr,
            stream_id,
        })?;
        // rsp is just a header, so it can be compared with VirtIOSndHdr
        if rsp == VirtioSndHdr::from(RequestStatusCode::Ok) {
            Ok(())
        } else {
            Err(VirtioDeviceError::IoError)
        }
    }

    /// Start a stream with specified stream ID.
    pub fn pcm_start(&mut self, stream_id: u32) -> Result<(), VirtioDeviceError> {
        if !self.set_up {
            self.set_up()?;
            self.set_up = true;
        }
        let request_hdr = VirtioSndHdr::from(CommandCode::RPcmStart);
        let rsp = self.request(VirtioSndPcmHdr {
            hdr: request_hdr,
            stream_id,
        })?;
        // rsp is just a header, so it can be compared with VirtIOSndHdr
        if rsp == VirtioSndHdr::from(RequestStatusCode::Ok) {
            Ok(())
        } else {
            Err(VirtioDeviceError::IoError)
        }
    }

    /// Stop a stream with specified stream ID.
    pub fn pcm_stop(&mut self, stream_id: u32) -> Result<(), VirtioDeviceError> {
        if !self.set_up {
            self.set_up()?;
            self.set_up = true;
        }
        let request_hdr = VirtioSndHdr::from(CommandCode::RPcmStop);
        let rsp = self.request(VirtioSndPcmHdr {
            hdr: request_hdr,
            stream_id,
        })?;
        // rsp is just a header, so it can be compared with VirtIOSndHdr
        if rsp == VirtioSndHdr::from(RequestStatusCode::Ok) {
            Ok(())
        } else {
            Err(VirtioDeviceError::IoError)
        }
    }

<<<<<<< HEAD
    /// Transfer PCM frame to device, based on the stream type(OUTPUT/INPUT).
    ///
    /// Currently supports only output stream.
    ///
    /// This is a blocking method that will not return until the audio playback is complete.
    pub fn pcm_xfer(&mut self, stream_id: u32, frames: &[u8]) -> Result<(), VirtioDeviceError> {
        const U32_SIZE: usize = size_of::<u32>();
=======
    /// Get all output streams.
    pub fn output_streams(&mut self) -> Result<Vec<u32>, VirtioDeviceError> {
>>>>>>> 12bbc6ac
        if !self.set_up {
            self.set_up()?;
            self.set_up = true;
        }
<<<<<<< HEAD
        if !self.pcm_parameters[stream_id as usize].setup {
            warn!("Please set parameters for a stream before using it!");
            return Err(VirtioDeviceError::IoError);
        }
        let stream_id_bytes = stream_id.to_le_bytes();
        let period_size = self.pcm_parameters[stream_id as usize].period_bytes as usize;

        // 将 frames 字节数组按照 period_size 分割成多个小块
        let mut remaining_buffers = frames.chunks(period_size);
        // 初始化一个 Option 类型的缓冲区数组，存储当前可用的缓冲区
        let mut buffers: [Option<&[u8]>; Self::QUEUE_SIZE as usize] =
            [None; Self::QUEUE_SIZE as usize];
        // 初始化 VirtIOSndPcmStatus 数组，用于存储每个缓冲区的状态
        let mut statuses: [VirtioSndPcmStatus; Self::QUEUE_SIZE as usize] =
            array::from_fn(|_| Default::default());
        // 每个缓冲区的标识符（token），用于标识和管理缓冲区
        let mut tokens = [0; Self::QUEUE_SIZE as usize];
        // 缓冲区的头部与尾部
        let mut head = 0;
        let mut tail = 0;

        // loop {
        //     let mut queue = self.tx_queue.disable_irq().lock();
        //     if queue.available_desc() >= 3 { // 为什么是3？
        //         if let Some(buffer) = remaining_buffers.next() {
        //             tokens[head] = {  // 为什么用unsafe
        //                 let pcm_slice = {
        //                     let pcm_slice =
        //                         DmaStreamSlice::new(self.send_buffer.clone(), 0, stream_id_bytes.len() + 1); // 一个u8一个byte
        //                     pcm_slice.write_val(0, &1).unwrap();
        //                     pcm_slice
        //                 };
        //                 queue.add_dma_buf(
        //                     &[&pcm_slice],
        //                     &mut [statuses[head].as_mut_bytes()],
        //                 )
        //             }
        //         }
        //     }
        // }

        Ok(())
    }
}

/// test the freaking Virtio sound device
fn test_device(device: Arc<Mutex<SoundDevice>>) {
    let cloned_device = Arc::clone(&device);
    let mut device = cloned_device.lock();
    early_println!("Config is {:?}", device.config_manager.read_config()); //Config is VirtioSoundConfig { jacks: 0, streams: 2, chmaps: 0, controls: 4294967295 }
    device.set_up();
=======
        Ok(self
            .pcm_infos
            .as_ref()
            .unwrap()
            .iter()
            .enumerate()
            .filter(|(_, info)| info.direction == VIRTIO_SND_D_OUTPUT)
            .map(|(idx, _)| idx as u32)
            .collect())
    }

    /// Get all input streams.
    pub fn input_streams(&mut self) -> Result<Vec<u32>, VirtioDeviceError> {
        if !self.set_up {
            self.set_up()?;
            self.set_up = true;
        }
        Ok(self
            .pcm_infos
            .as_ref()
            .unwrap()
            .iter()
            .enumerate()
            .filter(|(_, info)| info.direction == VIRTIO_SND_D_INPUT)
            .map(|(idx, _)| idx as u32)
            .collect())
    }

    /// Get the rates that a stream supports.
    pub fn rates_supported(&mut self, stream_id: u32) -> Result<PcmRates,VirtioDeviceError> {
        if !self.set_up {
            self.set_up()?;
            self.set_up = true;
        }
        if stream_id >= self.pcm_infos.as_ref().unwrap().len() as u32 {
            return Err(VirtioDeviceError::InvalidParam);
        }
        Ok(PcmRates::from_bits(
            self.pcm_infos.as_ref().unwrap()[stream_id as usize].rates,
        ).unwrap())
    }
    
    /// Get the formats that a stream supports.
    pub fn formats_supported(&mut self, stream_id: u32) -> Result<PcmFormats,VirtioDeviceError> {
        if !self.set_up {
            self.set_up()?;
            self.set_up = true;
        }
        if stream_id >= self.pcm_infos.as_ref().unwrap().len() as u32 {
            return Err(VirtioDeviceError::InvalidParam);
        }
        Ok(PcmFormats::from_bits(
            self.pcm_infos.as_ref().unwrap()[stream_id as usize].formats,
        ).unwrap())
    }

    /// Get channel range that a stream supports.
    pub fn channel_range_supported(&mut self, stream_id: u32) -> Result<RangeInclusive<u8>,VirtioDeviceError> {
        if !self.set_up {
            self.set_up()?;
            self.set_up = true;
        }
        if stream_id >= self.pcm_infos.as_ref().unwrap().len() as u32 {
            return Err(VirtioDeviceError::InvalidParam);
        }
        let pcm_info = &self.pcm_infos.as_ref().unwrap()[stream_id as usize];
        Ok(pcm_info.channels_min..=pcm_info.channels_max)
    }

    pub fn features_supported(&mut self, stream_id: u32) -> Result<PcmFeatures,VirtioDeviceError> {
        if !self.set_up {
            self.set_up()?;
            self.set_up = true;
        }
        if stream_id >= self.pcm_infos.as_ref().unwrap().len() as u32 {
            return Err(VirtioDeviceError::InvalidParam);
        }
        let pcm_info = &self.pcm_infos.as_ref().unwrap()[stream_id as usize];
        Ok(PcmFeatures::from_bits(pcm_info.features).unwrap())
    }
>>>>>>> 12bbc6ac
}<|MERGE_RESOLUTION|>--- conflicted
+++ resolved
@@ -1,4 +1,3 @@
-<<<<<<< HEAD
 use alloc::{boxed::Box, collections::btree_map::BTreeMap, sync::Arc, vec, vec::Vec};
 use core::{array, hint::spin_loop};
 
@@ -12,20 +11,6 @@
 };
 
 use super::{config, *};
-=======
-use alloc::collections::btree_map::BTreeMap;
-use alloc::{vec::Vec,vec};
-use alloc::{boxed::Box, sync::Arc};
-use core::hint::spin_loop;
-use core::ops::RangeInclusive;
-
-use config::{SoundFeatures, VirtioSoundConfig};
-use log::{debug, error, info, warn};
-use ostd::mm::VmIo;
-use ostd::Pod;
-use ostd::{early_println, sync::SpinLock};
-use crate::queue::QueueError;
->>>>>>> 12bbc6ac
 use crate::{
     device::VirtioDeviceError,
     queue::VirtQueue,
@@ -450,7 +435,6 @@
         }
     }
 
-<<<<<<< HEAD
     /// Transfer PCM frame to device, based on the stream type(OUTPUT/INPUT).
     ///
     /// Currently supports only output stream.
@@ -458,15 +442,10 @@
     /// This is a blocking method that will not return until the audio playback is complete.
     pub fn pcm_xfer(&mut self, stream_id: u32, frames: &[u8]) -> Result<(), VirtioDeviceError> {
         const U32_SIZE: usize = size_of::<u32>();
-=======
-    /// Get all output streams.
-    pub fn output_streams(&mut self) -> Result<Vec<u32>, VirtioDeviceError> {
->>>>>>> 12bbc6ac
         if !self.set_up {
             self.set_up()?;
             self.set_up = true;
         }
-<<<<<<< HEAD
         if !self.pcm_parameters[stream_id as usize].setup {
             warn!("Please set parameters for a stream before using it!");
             return Err(VirtioDeviceError::IoError);
@@ -518,86 +497,4 @@
     let mut device = cloned_device.lock();
     early_println!("Config is {:?}", device.config_manager.read_config()); //Config is VirtioSoundConfig { jacks: 0, streams: 2, chmaps: 0, controls: 4294967295 }
     device.set_up();
-=======
-        Ok(self
-            .pcm_infos
-            .as_ref()
-            .unwrap()
-            .iter()
-            .enumerate()
-            .filter(|(_, info)| info.direction == VIRTIO_SND_D_OUTPUT)
-            .map(|(idx, _)| idx as u32)
-            .collect())
-    }
-
-    /// Get all input streams.
-    pub fn input_streams(&mut self) -> Result<Vec<u32>, VirtioDeviceError> {
-        if !self.set_up {
-            self.set_up()?;
-            self.set_up = true;
-        }
-        Ok(self
-            .pcm_infos
-            .as_ref()
-            .unwrap()
-            .iter()
-            .enumerate()
-            .filter(|(_, info)| info.direction == VIRTIO_SND_D_INPUT)
-            .map(|(idx, _)| idx as u32)
-            .collect())
-    }
-
-    /// Get the rates that a stream supports.
-    pub fn rates_supported(&mut self, stream_id: u32) -> Result<PcmRates,VirtioDeviceError> {
-        if !self.set_up {
-            self.set_up()?;
-            self.set_up = true;
-        }
-        if stream_id >= self.pcm_infos.as_ref().unwrap().len() as u32 {
-            return Err(VirtioDeviceError::InvalidParam);
-        }
-        Ok(PcmRates::from_bits(
-            self.pcm_infos.as_ref().unwrap()[stream_id as usize].rates,
-        ).unwrap())
-    }
-    
-    /// Get the formats that a stream supports.
-    pub fn formats_supported(&mut self, stream_id: u32) -> Result<PcmFormats,VirtioDeviceError> {
-        if !self.set_up {
-            self.set_up()?;
-            self.set_up = true;
-        }
-        if stream_id >= self.pcm_infos.as_ref().unwrap().len() as u32 {
-            return Err(VirtioDeviceError::InvalidParam);
-        }
-        Ok(PcmFormats::from_bits(
-            self.pcm_infos.as_ref().unwrap()[stream_id as usize].formats,
-        ).unwrap())
-    }
-
-    /// Get channel range that a stream supports.
-    pub fn channel_range_supported(&mut self, stream_id: u32) -> Result<RangeInclusive<u8>,VirtioDeviceError> {
-        if !self.set_up {
-            self.set_up()?;
-            self.set_up = true;
-        }
-        if stream_id >= self.pcm_infos.as_ref().unwrap().len() as u32 {
-            return Err(VirtioDeviceError::InvalidParam);
-        }
-        let pcm_info = &self.pcm_infos.as_ref().unwrap()[stream_id as usize];
-        Ok(pcm_info.channels_min..=pcm_info.channels_max)
-    }
-
-    pub fn features_supported(&mut self, stream_id: u32) -> Result<PcmFeatures,VirtioDeviceError> {
-        if !self.set_up {
-            self.set_up()?;
-            self.set_up = true;
-        }
-        if stream_id >= self.pcm_infos.as_ref().unwrap().len() as u32 {
-            return Err(VirtioDeviceError::InvalidParam);
-        }
-        let pcm_info = &self.pcm_infos.as_ref().unwrap()[stream_id as usize];
-        Ok(PcmFeatures::from_bits(pcm_info.features).unwrap())
-    }
->>>>>>> 12bbc6ac
 }